--- conflicted
+++ resolved
@@ -39,12 +39,7 @@
             xy-plane and the positive x-axis. It determines the orientation of the beam in the xy-plane.
         polarization : str, optional
             The "polarization" parameter determines the polarization of the beam. It can have two possible
-<<<<<<< HEAD
-        values: "TE" for transverse electric polarization and "TM" for transverse magnetic polarization.
-=======
             values: "TE" for transverse electric polarization and "TM" for transverse magnetic polarization.
->>>>>>> 93df56e3
-
         """
         self.field_type = field_type
         self.amplitude = amplitude
@@ -105,13 +100,6 @@
         Performs the initial setup of the field.
 
         This method sets the polarization index and normal incidence for the field.
-<<<<<<< HEAD
-
-        Returns:
-        -------
-            None
-=======
->>>>>>> 93df56e3
         """
         self.__set_pol_idx()
         self.__set_normal_incidence()